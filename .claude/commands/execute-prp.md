# Execute BASE PRP

Implement a feature using using the PRP file.

<<<<<<< HEAD
## PRP File: voice-services-integration.md
=======
## PRP File: navigation-services-integration.md
>>>>>>> a726d65b

## Execution Process

1. **Load PRP**

    - Read the specified PRP file
    - Understand all context and requirements
    - Follow all instructions in the PRP and extend the research if needed
    - Ensure you have all needed context to implement the PRP fully
    - Do more web searches and codebase exploration as needed

2. **ULTRATHINK**

    - Think hard before you execute the plan. Create a comprehensive plan addressing all requirements.
    - Break down complex tasks into smaller, manageable steps using your todos tools.
    - Use the TodoWrite tool to create and track your implementation plan.
    - Identify implementation patterns from existing code to follow.

3. **Execute the plan**

    - Execute the PRP
    - Implement all the code

4. **Validate**

    - Run each validation command
    - Fix any failures
    - Re-run until all pass

5. **Complete**

    - Ensure all checklist items done
    - Run final validation suite
    - Report completion status
    - Read the PRP again to ensure you have implemented everything

6. **Reference the PRP**
<<<<<<< HEAD
    - You can always reference the PRP again if needed
=======

    - You can always reference the PRP again if needed

7. **Final step**
    - Update PLANNING.md and TASK.md for complete process.
>>>>>>> a726d65b

Note: If validation fails, use error patterns in PRP to fix and retry.<|MERGE_RESOLUTION|>--- conflicted
+++ resolved
@@ -2,11 +2,7 @@
 
 Implement a feature using using the PRP file.
 
-<<<<<<< HEAD
-## PRP File: voice-services-integration.md
-=======
 ## PRP File: navigation-services-integration.md
->>>>>>> a726d65b
 
 ## Execution Process
 
@@ -44,14 +40,10 @@
     - Read the PRP again to ensure you have implemented everything
 
 6. **Reference the PRP**
-<<<<<<< HEAD
-    - You can always reference the PRP again if needed
-=======
 
     - You can always reference the PRP again if needed
 
 7. **Final step**
     - Update PLANNING.md and TASK.md for complete process.
->>>>>>> a726d65b
 
 Note: If validation fails, use error patterns in PRP to fix and retry.